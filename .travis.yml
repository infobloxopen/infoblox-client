# Config file for automatic testing at travis-ci.org

language: python

matrix:
  include:
    - python: 2.7
      env:
      - TOXENV=py27
<<<<<<< HEAD
    - python: 3.6
      env:
      - TOXENV=py36
    - python: 3.7
      env:
      - TOXENV=py37
    - python: 3.7
      env:
=======
    - python: 3.4
      env:
      - TOXENV=py34
    - python: 3.5
      env:
      - TOXENV=py35
    - python: 3.6
      env:
      - TOXENV=py36
    - python: 3.6
      env:
>>>>>>> 9b914b78
      - TOXENV=pep8

install: pip install -U tox
script: tox
before_install:
  - pip install codecov
after_success:
  - codecov<|MERGE_RESOLUTION|>--- conflicted
+++ resolved
@@ -7,16 +7,6 @@
     - python: 2.7
       env:
       - TOXENV=py27
-<<<<<<< HEAD
-    - python: 3.6
-      env:
-      - TOXENV=py36
-    - python: 3.7
-      env:
-      - TOXENV=py37
-    - python: 3.7
-      env:
-=======
     - python: 3.4
       env:
       - TOXENV=py34
@@ -28,7 +18,6 @@
       - TOXENV=py36
     - python: 3.6
       env:
->>>>>>> 9b914b78
       - TOXENV=pep8
 
 install: pip install -U tox
