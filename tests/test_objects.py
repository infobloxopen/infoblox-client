# Copyright 2014 OpenStack LLC.
# All Rights Reserved.
#
#    Licensed under the Apache License, Version 2.0 (the "License"); you may
#    not use this file except in compliance with the License. You may obtain
#    a copy of the License at
#
#         http://www.apache.org/licenses/LICENSE-2.0
#
#    Unless required by applicable law or agreed to in writing, software
#    distributed under the License is distributed on an "AS IS" BASIS, WITHOUT
#    WARRANTIES OR CONDITIONS OF ANY KIND, either express or implied. See the
#    License for the specific language governing permissions and limitations
#    under the License.

import unittest
import copy
import mock

from infoblox_client import objects
REC = 'ZG5zLmJpbmRfbXgkLjQuY29tLm15X3pvbmUuZGVtby5teC5kZW1vLm15X3pvbmUuY29tLjE'

DEFAULT_HOST_RECORD = {
    '_ref': 'record:host/ZG5zLmhvc3QkLl9kZWZhdWx0LmNvbS5nbG9iYWwuY22NA'
            ':test_host_name.testsubnet.cloud.global.com/default',
    'ipv4addrs': [{
        'configure_for_dhcp': False,
        '_ref': 'record:host_ipv4addr/lMmQ3ZjkuM4Zj5Mi00Y2:22.0.0.2/'
                'test_host_name.testsubnet.cloud.global.com/default',
        'ipv4addr': '22.0.0.2',
        'mac': 'fa:16:3e:29:87:70',
        'host': '2c8f8e97-0d92-4cac-a350-096ff2b79.cloud.global.com'}],
    'extattrs': {
        'Account': {'value': '8a21c40495f04f30a1b2dc6fd1d9ed1a'},
        'Cloud API Owned': {'value': 'True'},
        'VM ID': {'value': 'None'},
        'IP Type': {'value': 'Fixed'},
        'CMP Type': {'value': 'OpenStack'},
        'Port ID': {'value': '136ef9ad-9c88-41ea-9fa6-bd48d8ec789a'},
        'Tenant ID': {'value': '00fd80791dee4112bb538c872b206d4c'}}
}

DEFAULT_MX_RECORD = {
    '_ref': 'record:mx/%s'
            'mx.demo.my_zone.com/my_dns_view' % REC,
    'view': 'my_dns_view',
    'name': 'mx.demo.my_zone.com',
    'preference': '1',
    'mail_exchanger': 'demo.my_zone.com'
}

DEFAULT_TXT_RECORD = {
    '_ref': 'record:txt/%s'
            'text_test.my_zone.com/my_dns_view' % REC,
    'view': 'my_dns_view',
    'name': 'text_test.my_zone.com',
    'text': 'hello_test'
}


class TestObjects(unittest.TestCase):

    def _mock_connector(self, get_object=None, create_object=None,
                        delete_object=None):
        connector = mock.Mock()
        connector.get_object.return_value = get_object
        connector.create_object.return_value = create_object
        connector.delete_object.return_value = delete_object
        return connector

    def test_search_network(self):
        connector = self._mock_connector()

        objects.Network.search(connector,
                               network_view='some-view',
                               cidr='192.68.1.0/20')
        connector.get_object.assert_called_once_with(
            'network',
            {'network_view': 'some-view', 'network': '192.68.1.0/20'},
            extattrs=None, force_proxy=False, return_fields=mock.ANY,
            max_results=None)

    def test_search_network_v6(self):
        connector = self._mock_connector()

        objects.Network.search(connector,
                               network_view='some-view',
                               cidr='fffe:2312::/64')
        connector.get_object.assert_called_once_with(
            'ipv6network',
            {'network_view': 'some-view', 'network': 'fffe:2312::/64'},
            extattrs=None, force_proxy=False, return_fields=mock.ANY,
            max_results=None)

    def test_search_network_v6_using_network_field(self):
        connector = self._mock_connector()

        objects.Network.search(connector,
                               network_view='some-view',
                               network='fffe:2312::/64')
        connector.get_object.assert_called_once_with(
            'ipv6network',
            {'network_view': 'some-view', 'network': 'fffe:2312::/64'},
            extattrs=None, force_proxy=False, return_fields=mock.ANY,
            max_results=None)

    def test_search_network_with_results(self):
        found = {"_ref": "network/ZG5zLm5ldHdvcmskMTAuMzkuMTEuMC8yNC8w"
                         ":10.39.11.0/24/default",
                 "network_view": 'some-view',
                 "network": '192.68.1.0/20'}
        connector = self._mock_connector(get_object=[found])

        network = objects.Network.search(connector,
                                         network_view='some-view',
                                         cidr='192.68.1.0/20')
        connector.get_object.assert_called_once_with(
            'network',
            {'network_view': 'some-view', 'network': '192.68.1.0/20'},
            extattrs=None, force_proxy=False, return_fields=mock.ANY,
            max_results=None)
        self.assertEqual('192.68.1.0/20', network.network)
        self.assertEqual('some-view', network.network_view)
        # verify aliased fields works too
        self.assertEqual('192.68.1.0/20', network.cidr)

    def test_create_IP(self):
        ip = objects.IP.create(ip='192.168.1.12', mac='4a:ac:de:12:34:45')
        self.assertIsInstance(ip, objects.IPv4)
        self.assertEqual('192.168.1.12', ip.ip)
        self.assertEqual('192.168.1.12', ip.ipv4addr)
        self.assertEqual('4a:ac:de:12:34:45', ip.mac)
        self.assertEqual(None, ip.configure_for_dhcp)
        self.assertEqual(None, ip.host)

    def test_Create_MX_Record(self):
        mock_record = DEFAULT_MX_RECORD
        mx_record_copy = copy.deepcopy(mock_record)
        connector = self._mock_connector(create_object=mx_record_copy)
        mx = objects.MXRecord.create(connector, name='mx.demo.my_zone.com',
                                     mail_exchanger='demo.my_zone.com',
                                     view='my_dns_view', preference=1)
        self.assertIsInstance(mx, objects.MXRecord)
        connector.create_object.assert_called_once_with(
            'record:mx',
            {'name': 'mx.demo.my_zone.com',
             'mail_exchanger': 'demo.my_zone.com',
             'view': 'my_dns_view',
<<<<<<< HEAD
             'preference': 1}, ['extattrs', 'mail_exchanger', 'name', 'preference', 'view'])
=======
             'preference': 1}, ['name', 'mail_exchanger', 'preference', 'extattrs'])
>>>>>>> e7c2b798

    def test_update_MX_Record(self):
        mx_record_copy = [
            {'_ref': 'record:mx/%s' % REC,
             'name': 'mx.demo.my_zone.com',
             'preference': 1,
             'mail_exchanger': 'demo.my_zone.com'}]

        connector = self._mock_connector(get_object=mx_record_copy)
        mx = objects.MXRecord.create(
            connector, name='mx1.demo.my_zone.com',
            mail_exchanger='demo2.my_zone.com',
            preference=1,
            update_if_exists=True)
        connector.update_object.assert_called_once_with(
            mx_record_copy[0]['_ref'],
            {'name': 'mx1.demo.my_zone.com',
             'mail_exchanger': 'demo2.my_zone.com',
             'preference': 1},
<<<<<<< HEAD
            ['extattrs', 'mail_exchanger', 'name', 'preference', 'view'])
=======
            ['name', 'mail_exchanger', 'preference', 'extattrs'])
>>>>>>> e7c2b798

    def test_search_and_delete_MX_Record(self):
        mx_record_copy = copy.deepcopy(DEFAULT_MX_RECORD)
        connector = self._mock_connector(get_object=[mx_record_copy])

        mx_record = objects.MXRecord.search(connector,
                                            view='some_view',
                                            name='some_name')
        connector.get_object.assert_called_once_with(
            'record:mx', {'view': 'some_view',
                          'name': 'some_name'},
            extattrs=None, force_proxy=False, max_results=None,
<<<<<<< HEAD
            return_fields=['extattrs', 'mail_exchanger', 'name', 'preference', 'view'])
=======
            return_fields=['name', 'mail_exchanger', 'preference', 'extattrs'])
>>>>>>> e7c2b798
        mx_record.delete()
        connector.delete_object.assert_called_once_with(
            DEFAULT_MX_RECORD['_ref'])


    def test_create_host_record_with_ttl(self):
        mock_record = DEFAULT_HOST_RECORD
        host_record_copy = copy.deepcopy(mock_record)
        connector = self._mock_connector(create_object=host_record_copy)

        ip = objects.IP.create(ip='22.0.0.2', mac='fa:16:3e:29:87:70')
        self.assertIsInstance(ip, objects.IPv4)

        host_record = objects.HostRecord.create(connector,
                                                ttl=42,
                                                view='some-dns-view',
                                                ip=[ip])
        self.assertIsInstance(host_record, objects.HostRecordV4)
        connector.create_object.assert_called_once_with(
            'record:host',
            {'ttl': 42,
             'ipv4addrs': [
                 {'mac': 'fa:16:3e:29:87:70',
                  'ipv4addr': '22.0.0.2'}],
             'view': 'some-dns-view'},
            ['extattrs', 'ipv4addrs', 'name', 'view', 'aliases'])
                    
    def test_create_host_record_with_ip(self):
        mock_record = DEFAULT_HOST_RECORD
        host_record_copy = copy.deepcopy(mock_record)
        connector = self._mock_connector(create_object=host_record_copy)

        ip = objects.IP.create(ip='22.0.0.2', mac='fa:16:3e:29:87:70')
        self.assertIsInstance(ip, objects.IPv4)

        host_record = objects.HostRecord.create(connector,
                                                view='some-dns-view',
                                                ip=[ip])
        # Validate that ip object was converted to simple ip
        # as a string representation for searching
        connector.get_object.assert_called_once_with(
            'record:host',
            {'view': 'some-dns-view', 'ipv4addr': '22.0.0.2'},
            return_fields=mock.ANY)
        # Validate create_object call
        ip_dict = {'ipv4addr': '22.0.0.2', 'mac': 'fa:16:3e:29:87:70'}
        connector.create_object.assert_called_once_with(
            'record:host',
            {'view': 'some-dns-view', 'ipv4addrs': [ip_dict]}, mock.ANY)
        self.assertIsInstance(host_record, objects.HostRecordV4)
        # validate nios reply was parsed correctly
        self.assertEqual(mock_record['_ref'], host_record._ref)
        nios_ip = host_record.ipv4addrs[0]
        self.assertIsInstance(ip, objects.IPv4)
        self.assertEqual(mock_record['ipv4addrs'][0]['mac'], nios_ip.mac)
        self.assertEqual(mock_record['ipv4addrs'][0]['ipv4addr'],
                         nios_ip.ipv4addr)
        self.assertEqual(mock_record['ipv4addrs'][0]['host'],
                         nios_ip.host)
        self.assertEqual(mock_record['ipv4addrs'][0]['configure_for_dhcp'],
                         nios_ip.configure_for_dhcp)
        # Validate 'host' field is not send on update
        new_ip = objects.IP.create(ip='22.0.0.10', mac='fa:16:3e:29:87:71',
                                   configure_for_dhcp=False)
        host_record.ip.append(new_ip)
        host_record.extattrs = {}
        host_record.update()
        ip_dict['configure_for_dhcp'] = False
        ip_dict_new = {'ipv4addr': '22.0.0.10', 'mac': 'fa:16:3e:29:87:71',
                       'configure_for_dhcp': False}
        connector.update_object.assert_called_once_with(
            host_record.ref,
            {'ipv4addrs': [ip_dict, ip_dict_new],
             'extattrs': {}}, mock.ANY)

    def test_search_and_delete_host_record(self):
        host_record_copy = copy.deepcopy(DEFAULT_HOST_RECORD)
        connector = self._mock_connector(get_object=[host_record_copy])

        host_record = objects.HostRecord.search(connector,
                                                view='some-dns-view',
                                                ip='192.168.15.20',
                                                network_view='test-netview')
        connector.get_object.assert_called_once_with(
            'record:host',
            {'view': 'some-dns-view', 'ipv4addr': '192.168.15.20',
             'network_view': 'test-netview'},
            extattrs=None, force_proxy=False, return_fields=mock.ANY,
            max_results=None)

        # Validate extattrs in host_record are converted to EA object
        self.assertIsInstance(host_record.extattrs, objects.EA)

        host_record.delete()
        connector.delete_object.assert_called_once_with(
            DEFAULT_HOST_RECORD['_ref'])

    def test_create_fixed_address(self):
        mock_fixed_address = {
            '_ref': 'fixedaddress/ZG5zLmhvc3QkLl9kZWZhdWx0LmNvbS5nbG9iYWw2NA',
            'ipv4addr': '192.168.1.15',
            'mac': 'aa:ac:cd:11:22:33',
        }
        connector = self._mock_connector(create_object=mock_fixed_address)

        fixed_addr = objects.FixedAddress.create(
            connector,
            ip='192.168.1.15',
            network_view='some-view',
            mac='aa:ac:cd:11:22:33',
            ms_server={'_struct': 'msdhcpserver',
                       'ipv4addr': '192.168.1.0'})
        connector.get_object.assert_called_once_with(
            'fixedaddress',
            {'network_view': 'some-view', 'ipv4addr': '192.168.1.15',
             'mac': 'aa:ac:cd:11:22:33'},
            return_fields=mock.ANY)
        self.assertIsInstance(fixed_addr, objects.FixedAddressV4)
        connector.create_object.assert_called_once_with(
            'fixedaddress',
            {'network_view': 'some-view',
             'ipv4addr': '192.168.1.15',
             'mac': 'aa:ac:cd:11:22:33',
             'ms_server': {'_struct': 'msdhcpserver',
                           'ipv4addr': '192.168.1.0'}}, mock.ANY)

    def test_create_fixed_address_v6(self):
        mock_fixed_address = {
            '_ref': 'ipv6fixedaddress/ZG5zLmhvc3QkLl9kZWZhdWx0LmNvbS5nbG9iYA',
            'ipv6addr': 'fffe:1234:1234::1',
            'duid': '00:23:97:49:aa:ac:cd:11:22:33',
        }
        connector = self._mock_connector(create_object=mock_fixed_address)

        fixed_addr = objects.FixedAddress.create(
            connector,
            ip='fffe:1234:1234::1',
            network_view='some-view',
            mac='aa:ac:cd:11:22:33',
            ms_server={'_struct': 'msdhcpserver',
                       'ipv4addr': '192.168.1.0'})

        self.assertIsInstance(fixed_addr, objects.FixedAddressV6)
        self.assertEqual(mock_fixed_address['duid'], fixed_addr.duid)

        connector.get_object.assert_called_once_with(
            'ipv6fixedaddress',
            {'network_view': 'some-view', 'ipv6addr': 'fffe:1234:1234::1',
             'duid': mock.ANY},
            return_fields=mock.ANY)
        connector.create_object.assert_called_once_with(
            'ipv6fixedaddress',
            {'network_view': 'some-view',
             'ipv6addr': 'fffe:1234:1234::1',
             'duid': mock.ANY }, mock.ANY)

    @mock.patch('infoblox_client.utils.generate_duid')
    def test_fixed_address_v6(self, generate):
        mac = 'aa:ac:cd:11:22:33'
        duid = '00:0a:d3:9b:aa:ac:cd:11:22:33'
        generate.return_value = duid
        connector = self._mock_connector()
        fixed_addr = objects.FixedAddress(
            connector,
            ip='fffe:1234:1234::1',
            network_view='some-view',
            mac=mac)
        self.assertIsInstance(fixed_addr, objects.FixedAddressV6)
        self.assertEqual(mac, fixed_addr.mac)
        self.assertEqual(duid, fixed_addr.duid)
        generate.assert_called_once_with(mac)

    def test_search_ipaddress(self):
        ip_mock = [{'_ref': ('ipv4address/Li5pcHY0X2FkZHJlc3MkMTky'
                             'LjE2OC4xLjEwLzE:192.168.1.10/my_view'),
                    'objects': ['ref_1', 'ref_2']}]
        connector = self._mock_connector(get_object=ip_mock)
        ip = objects.IPAddress.search(connector,
                                      network_view='some_view',
                                      ip_address='192.168.1.5')
        payload = {'network_view': 'some_view', 'ip_address': '192.168.1.5'}
        connector.get_object.assert_called_once_with(
            'ipv4address', payload, return_fields=mock.ANY,
            extattrs=None, force_proxy=mock.ANY, max_results=None)
        self.assertIsInstance(ip, objects.IPv4Address)
        self.assertEqual(ip_mock[0]['objects'], ip.objects)

    def test__process_value(self):
        data = (([1, 2, 3], ['1', '2', '3']),
                ((1, 2), ['1', '2']),
                (1, '1'),
                ('string', 'string'))
        for input, output in data:
            self.assertEqual(output, objects.EA._process_value(str, input))

    def test_ea_parse_generate(self):
        eas = {'Subnet ID': {'value': 'some-id'},
               'Tenant Name': {'value': 'tenant-name'},
               'Cloud API Owned': {'value': 'True'},
               'Some EA': {'value': 'False'},
               'Zero EA': {'value': '0'}}
        ea = objects.EA.from_dict(eas)
        self.assertIsInstance(ea, objects.EA)
        # validate True and False are converted to booleans
        self.assertEqual(True, ea.get('Cloud API Owned'))
        self.assertEqual(False, ea.get('Some EA'))
        self.assertEqual('0', ea.get('Zero EA'))
        self.assertEqual(eas, ea.to_dict())

    def test_ea_to_dict(self):
        ea = {'Subnet ID': 'some-id',
              'Tenant Name':  'tenant-name',
              'Cloud API Owned': 'True',
              'DNS Record Types': ['record_a', 'record_ptr'],
              'False String EA': 'False',
              'Empty String EA': '',
              'False EA': False,
              'Zero EA': 0,
              'None EA': None,
              'None String EA': 'None',
              'Empty List EA': [],
              'Zero String EA': '0'}
        processed_ea = {'Subnet ID': 'some-id',
                        'Tenant Name':  'tenant-name',
                        'Cloud API Owned': 'True',
                        'DNS Record Types': ['record_a', 'record_ptr'],
                        'False String EA': 'False',
                        'False EA': 'False',
                        'Zero EA': '0',
                        'None String EA': 'None',
                        'Zero String EA': '0'}
        ea_exist = ['Subnet ID',
                    'Tenant Name',
                    'Cloud API Owned',
                    'DNS Record Types',
                    'False String EA',
                    'False EA',
                    'Zero EA',
                    'None String EA',
                    'Zero String EA']
        ea_purged = ['Empty String EA',
                     'None EA',
                     'Empty List EA']
        ea_dict = objects.EA(ea).to_dict()
        self.assertIsInstance(ea_dict, dict)
        for key in ea_exist:
            self.assertEqual(True, key in ea_dict)
        for key in ea_purged:
            self.assertEqual(False, key in ea_dict)
        for key in processed_ea:
            self.assertEqual(processed_ea[key], ea_dict.get(key).get('value'))

    def test_ea_returns_none(self):
        for ea in (None, '', 0):
            self.assertEqual(None, objects.EA.from_dict(ea))

    def test_ea_set_get(self):
        ea = objects.EA()
        ea_name = 'Subnet ID'
        id = 'subnet-id'
        generated_eas = {ea_name: {'value': id}}
        ea.set(ea_name, id)
        self.assertEqual(id, ea.get(ea_name))
        self.assertEqual(generated_eas, ea.to_dict())

    def test_ea_returns_ea_dict(self):
        ea_dict = {'Subnet ID': 'some-id'}
        ea = objects.EA(ea_dict)
        ea_dict_from_EA_object = ea.ea_dict
        self.assertEqual(ea_dict, ea_dict_from_EA_object)
        # Make sure a copy of dict is returned,
        # and updating returned value do not affect EA object
        ea_dict_from_EA_object['Subnet ID'] = 'another-id'
        self.assertEqual('some-id', ea.get('Subnet ID'))

    def test_update_from_dict(self):
        net = objects.Network(mock.Mock(), network='192.168.1.0/24')
        self.assertEqual(None, net._ref)

        reply = {'_ref': 'network/asdwdqwecaszxcrqqwe',
                 'network': '192.168.100.0/24',
                 'network_view': 'default'}
        net.update_from_dict(reply, only_ref=True)
        self.assertEqual(reply['_ref'], net._ref)
        self.assertEqual('192.168.1.0/24', net.network)
        self.assertEqual(None, net.network_view)

    def test_update_fields_on_create(self):
        a_record = [{'_ref': 'record:a/Awsdrefsasdwqoijvoriibtrni',
                     'ip': '192.168.1.52',
                     'name': 'other_name'}]
        connector = self._mock_connector(get_object=a_record)
        objects.ARecordBase.create(connector,
                                   ip='192.168.1.52',
                                   name='some-new_name',
                                   view='view',
                                   update_if_exists=True)
        connector.get_object.assert_called_once_with(
            'record:a',
            {'view': 'view', 'ipv4addr': '192.168.1.52'},
            return_fields=[])
        connector.update_object.assert_called_once_with(
            a_record[0]['_ref'],
            {'name': 'some-new_name', 'ipv4addr': '192.168.1.52'},
            mock.ANY)

    def test_update_fields_on_create_v6(self):
        aaaa_record = [{'_ref': 'record:aaaa/Awsdrefsasdwqoijvoriibtrni',
                        'ip': '2001:610:240:22::c100:68b',
                        'name': 'other_name'}]
        connector = self._mock_connector(get_object=aaaa_record)
        objects.ARecordBase.create(connector,
                                   ip='2001:610:240:22::c100:68b',
                                   name='some-new_name',
                                   view='view',
                                   update_if_exists=True)
        connector.get_object.assert_called_once_with(
            'record:aaaa',
            {'view': 'view', 'ipv6addr': '2001:610:240:22::c100:68b'},
            return_fields=[])
        connector.update_object.assert_called_once_with(
            aaaa_record[0]['_ref'],
            {'name': 'some-new_name'},
            mock.ANY)

    def test_ip_version(self):
        conn = mock.Mock()
        net_v4 = objects.Network(conn, network='192.168.1.0/24')
        self.assertEqual(4, net_v4.ip_version)
        net_v6 = objects.Network(conn, network='fffe::/64')
        self.assertEqual(6, net_v6.ip_version)

    def test_get_tenant(self):
        id = 'tenant_id'
        fake_tenant = {
            '_ref': 'grid:cloudapi:tenant/ZG5zLm5ldHdvcmskMTAuMzk',
            'id': id,
            'name': 'Tenant Name',
            'comment': 'Some comment'}
        conn = self._mock_connector(get_object=[fake_tenant])
        tenant = objects.Tenant.search(conn, id=id)
        conn.get_object.assert_called_once_with(
            'grid:cloudapi:tenant', {'id': id},
            return_fields=mock.ANY, extattrs=None, force_proxy=mock.ANY,
            max_results=None)
        self.assertEqual(fake_tenant['id'], tenant.id)
        self.assertEqual(fake_tenant['name'], tenant.name)
        self.assertEqual(fake_tenant['comment'], tenant.comment)

    def test__remap_fields_support_unknown_fields(self):
        data = {'host_name': 'cp.com',
                'unknown_field': 'some_data'}
        self.assertEqual(data, objects.Member._remap_fields(data))

    def test_TXT_Record(self):
        mock_record = DEFAULT_TXT_RECORD
        txt_record_copy = copy.deepcopy(mock_record)
        connector = self._mock_connector(create_object=txt_record_copy)
        txt = objects.TXTRecord.create(connector, name='text_test.my_zone.com',
                                     text='hello_text',
                                     view='my_dns_view')
        self.assertIsInstance(txt, objects.TXTRecord)
        connector.create_object.assert_called_once_with(
            'record:txt',
            {'name': 'text_test.my_zone.com',
             'text': 'hello_text',
             'view': 'my_dns_view',
            }, ['extattrs', 'name', 'text', 'view'])<|MERGE_RESOLUTION|>--- conflicted
+++ resolved
@@ -146,11 +146,7 @@
             {'name': 'mx.demo.my_zone.com',
              'mail_exchanger': 'demo.my_zone.com',
              'view': 'my_dns_view',
-<<<<<<< HEAD
              'preference': 1}, ['extattrs', 'mail_exchanger', 'name', 'preference', 'view'])
-=======
-             'preference': 1}, ['name', 'mail_exchanger', 'preference', 'extattrs'])
->>>>>>> e7c2b798
 
     def test_update_MX_Record(self):
         mx_record_copy = [
@@ -170,11 +166,7 @@
             {'name': 'mx1.demo.my_zone.com',
              'mail_exchanger': 'demo2.my_zone.com',
              'preference': 1},
-<<<<<<< HEAD
             ['extattrs', 'mail_exchanger', 'name', 'preference', 'view'])
-=======
-            ['name', 'mail_exchanger', 'preference', 'extattrs'])
->>>>>>> e7c2b798
 
     def test_search_and_delete_MX_Record(self):
         mx_record_copy = copy.deepcopy(DEFAULT_MX_RECORD)
@@ -187,11 +179,7 @@
             'record:mx', {'view': 'some_view',
                           'name': 'some_name'},
             extattrs=None, force_proxy=False, max_results=None,
-<<<<<<< HEAD
             return_fields=['extattrs', 'mail_exchanger', 'name', 'preference', 'view'])
-=======
-            return_fields=['name', 'mail_exchanger', 'preference', 'extattrs'])
->>>>>>> e7c2b798
         mx_record.delete()
         connector.delete_object.assert_called_once_with(
             DEFAULT_MX_RECORD['_ref'])
